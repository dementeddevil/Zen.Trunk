﻿// -----------------------------------------------------------------------
// <copyright file="MasterDatabaseDevice.cs" company="Zen Design Software">
// © Zen Design Software 2009 - 2016
// </copyright>
// -----------------------------------------------------------------------

using System;
using System.Collections.Generic;
using System.IO;
using System.Linq;
using System.Threading.Tasks;
using Autofac;
using Zen.Trunk.Extensions;
using Zen.Trunk.Storage.Data;
using Zen.Trunk.Storage.Locking;
using Zen.Trunk.Storage.Log;
using Zen.Trunk.Utils;

namespace Zen.Trunk.Storage
{
    /// <summary>
    /// <c>MasterDatabaseDevice</c> represents the master database device.
    /// </summary>
    /// <remarks>
    /// This device contains core system tables and maintains links to all
    /// other databases defined on the instance.
    /// </remarks>
    /// <seealso cref="DatabaseDevice" />
    public class MasterDatabaseDevice : DatabaseDevice
    {
        #region Public Fields
        /// <summary>
        /// The reserved database names
        /// </summary>
        public static readonly string[] ReservedDatabaseNames =
        {
            StorageConstants.MasterDatabaseName,
            StorageConstants.TemporaryDatabaseName,
            StorageConstants.ModelDatabaseName
        };
        #endregion

        #region Private Fields
        private readonly Dictionary<string, DatabaseDevice> _userDatabases =
            new Dictionary<string, DatabaseDevice>(StringComparer.OrdinalIgnoreCase);
        private DatabaseId _nextDatabaseId = DatabaseId.FirstFree;
        private bool _hasAttachedMaster;
        #endregion

        #region Public Constructors
        /// <summary>
        /// Initializes a new instance of the <see cref="MasterDatabaseDevice"/> class.
        /// </summary>
        public MasterDatabaseDevice()
            : base(DatabaseId.Master)
        {
        }
        #endregion

        #region Protected Properties
        /// <summary>
        /// Gets the primary file group id.
        /// </summary>
        /// <value>The primary file group id.</value>
        protected override FileGroupId PrimaryFileGroupId => FileGroupId.Master;
        #endregion

        #region Public Methods
        /// <summary>
        /// Attaches the database.
        /// </summary>
        /// <param name="request">The request.</param>
        /// <returns></returns>
        /// <exception cref="ArgumentException">
        /// First database attached must be master database.
        /// or
        /// Master database has already been attached.
        /// or
        /// Database with same name already exists.
        /// </exception>
        public async Task AttachDatabaseAsync(AttachDatabaseParameters request)
        {
            // Determine whether we are attaching the master database
            var mountingMaster = false;
            DatabaseDevice device;
            if (!_hasAttachedMaster)
            {
                if (!request.Name.Equals(StorageConstants.MasterDatabaseName, StringComparison.OrdinalIgnoreCase))
                {
                    throw new ArgumentException("First database attached must be master database.");
                }

                mountingMaster = true;
                device = this;
            }
            else
            {
                if (request.Name.Equals(StorageConstants.MasterDatabaseName, StringComparison.OrdinalIgnoreCase))
                {
                    throw new ArgumentException("Master database has already been attached.");
                }

                // Create new database device
                var dbId = _nextDatabaseId;
                _nextDatabaseId = _nextDatabaseId.Next;
                device = GetService<DatabaseDevice>(
                    new NamedParameter("dbId", dbId));
            }

            // Create transaction context for the new database device
            //TrunkTransactionContext.BeginTransaction(device, TimeSpan.FromMinutes(1));

            // Check database name is unique
            if (_userDatabases.ContainsKey(request.Name))
            {
                throw new ArgumentException("Database with same name already exists.");
            }

            // Setup file defaults
            if (request.IsCreate)
            {
                if (request.FileGroups.Count == 0)
                {
                    request.AddDataFile(
                        StorageConstants.PrimaryFileGroupName,
                        new FileSpec
                        {
                            Name = request.Name,
                            FileName = Path.Combine(
                                GetService<StorageEngineConfiguration>().DefaultDataFilePath,
                                $"{request.Name}{StorageConstants.DataFilenameSuffix}{StorageConstants.PrimaryDeviceFileExtension}"),
                            Size = new FileSize(1, FileSize.FileSizeUnit.MegaBytes),
                            FileGrowth = new FileSize(1, FileSize.FileSizeUnit.MegaBytes)
                        });
                }
                if (request.LogFiles.Count == 0)
                {
                    request.AddLogFile(
                        new FileSpec
                        {
                            Name = request.Name,
                            FileName = Path.Combine(
<<<<<<< HEAD
                                GetService<StorageEngineConfiguration>().DefaultLogFilePath,
                                $"{request.Name}{StorageConstants.LogFilenameSuffix}{StorageConstants.LogFileDeviceExtension}"),
=======
                                ResolveDeviceService<StorageEngineConfiguration>().DefaultLogFilePath,
                                $"{request.Name}{StorageConstants.LogFilenameSuffix}{StorageConstants.MasterLogFileDeviceExtension}"),
>>>>>>> f78de555
                            Size = new FileSize(1, FileSize.FileSizeUnit.MegaBytes),
                            FileGrowth = new FileSize(1, FileSize.FileSizeUnit.MegaBytes)
                        });
                }
            }

            // Get the page size so we can calculate the number of pages
            //	needed for the device (in create scenarios only)
            uint pageSize;
            {
                var page = new DataPage();
                pageSize = page.PageSize;
            }

            // Walk the list of file-groups
            var primaryName = string.Empty;
            var primaryFileName = string.Empty;

            // Process the primary filegroup
            var primaryFileGroup = request.FileGroups[StorageConstants.PrimaryFileGroupName];
            var deviceId = DeviceId.Primary;
            foreach (var file in primaryFileGroup)
            {
                await AttachDatabaseFileGroupDeviceAsync(
                    request,
                    file,
                    pageSize,
                    deviceId == DeviceId.Primary,
                    deviceId == DeviceId.Primary,
                    device,
                    StorageConstants.PrimaryFileGroupName,
                    deviceId).ConfigureAwait(false);

                // Advance to next device
                deviceId = deviceId.Next;
            }

            // Process any secondary filegroups
            foreach (var fileGroup in request.FileGroups.Where(f => f.Key != StorageConstants.PrimaryFileGroupName))
            {
                deviceId = DeviceId.Primary;
                foreach (var file in fileGroup.Value.Where(f => f.Name != StorageConstants.PrimaryFileGroupName))
                {
                    await AttachDatabaseFileGroupDeviceAsync(
                        request,
                        file,
                        pageSize,
                        deviceId == DeviceId.Primary,
                        false,
                        device,
                        fileGroup.Key,
                        deviceId).ConfigureAwait(false);

                    // Advance to next device
                    deviceId = deviceId.Next;
                }
            }

            // Walk the list of log files
            foreach (var file in request.LogFiles)
            {
                var pageCount = file.Size?.GetSizeAsPages(pageSize) ?? 0;

                var deviceParams = new AddLogDeviceParameters(
                    file.Name, file.FileName, DeviceId.Zero, pageCount);
                await device.AddLogDeviceAsync(deviceParams).ConfigureAwait(false);
            }

            // Now mount the device
            await device.OpenAsync(true).ConfigureAwait(false);

            // If we get this far then commit transaction used to create
            //	the database device
            //TrunkTransactionContext.Commit();

            // If we are not attaching the master database then update
            //	the master root page...
            if (!mountingMaster)
            {
                //TrunkTransactionContext.BeginTransaction(this, TimeSpan.FromMinutes(1));

                // Load the master database primary file-group root page
                var masterRootPage =
                    new MasterDatabasePrimaryFileGroupRootPage();
                await masterRootPage.SetRootLockAsync(RootLockType.Shared).ConfigureAwait(false);

                // Load page from root device
                await LoadFileGroupPageAsync(
                    new LoadFileGroupPageParameters(null, masterRootPage, true)).ConfigureAwait(false);

                // Add this database information to the database list
                masterRootPage.ReadOnly = false;
                await masterRootPage.SetRootLockAsync(RootLockType.Update).ConfigureAwait(false);
                await masterRootPage.SetRootLockAsync(RootLockType.Exclusive).ConfigureAwait(false);
                masterRootPage.AddDatabase(request.Name, primaryName, primaryFileName);
                masterRootPage.Save();

                //TrunkTransactionContext.Commit();

                // If we get this far then add device
                _userDatabases.Add(request.Name, device);
            }
            else
            {
                _hasAttachedMaster = true;
            }
        }

        /// <summary>
        /// Detaches the database.
        /// </summary>
        /// <param name="name">The name.</param>
        /// <returns></returns>
        /// <exception cref="ArgumentException">
        /// System databases are always online.
        /// or
        /// Database not found.
        /// </exception>
        public Task DetachDatabaseAsync(string name)
        {
            // Check for reserved database names
            foreach (var reserved in ReservedDatabaseNames)
            {
                if (string.Equals(reserved, name, StringComparison.OrdinalIgnoreCase))
                {
                    throw new ArgumentException("System databases are always online.");
                }
            }

            // Locate user database
            DatabaseDevice device;
            if (!_userDatabases.TryGetValue(name, out device))
            {
                throw new ArgumentException("Database not found.");
            }

            // Detach the database
            // TODO: Detaching a database means we must do the following;
            //	1. Place database into pending close mode (no further txns allowed)
            //		(actually this is optional if we do a checkpoint since any
            //		in-flight transactions will be rolledback when the database is
            //		reattached.)
            //	2. Wait for all transactions to complete (this may timeout)
            //	3. Wait for all logs to be written to disk (in practice this means
            //		we must issue a checkpoint and wait for it to complete)
            //	4. Update the master database root page (with the new list of
            //		attached databases)

            // For now do bugger all
            return CompletedTask.Default;
        }

        /// <summary>
        /// Changes the database status.
        /// </summary>
        /// <param name="request">The request.</param>
        /// <returns></returns>
        /// <exception cref="ArgumentException">
        /// System databases are always online.
        /// or
        /// Database not found.
        /// </exception>
        public Task ChangeDatabaseStatusAsync(ChangeDatabaseStatusParameters request)
        {
            // Check for reserved database names
            foreach (var reserved in ReservedDatabaseNames)
            {
                if (string.Equals(reserved, request.Name))
                {
                    throw new ArgumentException("System databases are always online.");
                }
            }

            // Locate user database
            DatabaseDevice device;
            if (!_userDatabases.TryGetValue(request.Name, out device))
            {
                throw new ArgumentException("Database not found.");
            }

            // Change the database status
            // TODO: Marking a database online means we must mount it
            // TODO: Marking a database as offline means we must wait for
            //	all transactions to complete (this may timeout) and wait
            //	for all logs to be written to disk (in practice this means
            //	we must issue a checkpoint and wait for it to complete)

            // Finally save the updated database state in the root page of
            //	the master database.
            return CompletedTask.Default;
        }

        /// <summary>
        /// Gets the database device.
        /// </summary>
        /// <param name="databaseName">Name of the database.</param>
        /// <returns></returns>
        /// <exception cref="ArgumentException">Database not found</exception>
        public DatabaseDevice GetDatabaseDevice(string databaseName)
        {
            if (string.Equals(databaseName, StorageConstants.MasterDatabaseName, StringComparison.OrdinalIgnoreCase))
            {
                return this;
            }

            if (!_userDatabases.ContainsKey(databaseName))
            {
                throw new ArgumentException("Database not found", nameof(databaseName));
            }

            return _userDatabases[databaseName];
        }
        #endregion

        #region Protected Methods
        /// <summary>
        /// Builds the device lifetime scope.
        /// </summary>
        /// <param name="builder">The builder.</param>
        protected override void BuildDeviceLifetimeScope(ContainerBuilder builder)
        {
            base.BuildDeviceLifetimeScope(builder);

            builder.RegisterType<GlobalLockManager>().As<IGlobalLockManager>().SingleInstance();
            builder.RegisterType<DatabaseDevice>().AsSelf();
        }

        /// <summary>
        /// Performs a device-specific mount operation.
        /// </summary>
        /// <returns></returns>
        protected override async Task OnOpenAsync()
        {
            // Perform base class mounting
            await base.OnOpenAsync().ConfigureAwait(false);

            // If we are in non-create mode then we need to mount any other
            //	online databases
            if (!IsCreate)
            {
                // Load the master database primary file-group root page
                var masterRootPage = new MasterDatabasePrimaryFileGroupRootPage();
                await masterRootPage.SetRootLockAsync(RootLockType.Shared).ConfigureAwait(false);

                // Load page from root device
                await LoadFileGroupPageAsync(
                    new LoadFileGroupPageParameters(null, masterRootPage, true)).ConfigureAwait(false);

                // Walk the list of databases in the root page
                // NOTE: We exclude offline devices
                foreach (var deviceInfo in masterRootPage
                    .GetDatabaseEnumerator()
                    .Where(item => item.IsOnline))
                {
                    // Create attach request and post - no need to wait...
                    var attach = new AttachDatabaseParameters(deviceInfo.Name);
                    attach.AddDataFile(
                        "PRIMARY",
                        new FileSpec
                        {
                            Name = deviceInfo.PrimaryName,
                            FileName = deviceInfo.PrimaryFilePathName
                        });
                    await AttachDatabaseAsync(attach).ConfigureAwait(false);
                }
            }
        }

        /// <summary>
        /// Called when closing the device.
        /// </summary>
        /// <returns></returns>
        protected override async Task OnCloseAsync()
        {
            // TODO: Make sure we close TEMPDB last

            // Close user databases first
            await TaskExtra
                .WhenAllOrEmpty(_userDatabases.Values
                    .Select(device => device.CloseAsync())
                    .ToArray())
                .ConfigureAwait(false);

            // Finally close the master device
            await base.OnCloseAsync().ConfigureAwait(false);
        }
        #endregion

        #region Private Methods
        private static async Task AttachDatabaseFileGroupDeviceAsync(
            AttachDatabaseParameters request,
            FileSpec file,
            uint pageSize,
            bool mountingPrimary,
            bool needToCreateMasterFilegroup,
            DatabaseDevice device,
            string fileGroupName,
            DeviceId deviceId)
        {
            // Determine number of pages to use if we are creating devices
            uint createPageCount = 0;
            if (request.IsCreate)
            {
                createPageCount =
                    file.Size?.GetSizeAsPages(pageSize) ?? 0;
            }

            if (mountingPrimary)
            {
                if (needToCreateMasterFilegroup)
                {
                    await device
                        .AddFileGroupDeviceAsync(
                            new AddFileGroupDeviceParameters(
                                FileGroupId.Master,
                                fileGroupName,
                                file.Name,
                                file.FileName,
                                deviceId,
                                createPageCount))
                        .ConfigureAwait(false);
                }
                else
                {
                    await device
                        .AddFileGroupDeviceAsync(
                            new AddFileGroupDeviceParameters(
                                FileGroupId.Primary,
                                fileGroupName,
                                file.Name,
                                file.FileName,
                                deviceId,
                                createPageCount))
                        .ConfigureAwait(false);
                }
            }
            else
            {
                await device
                    .AddFileGroupDeviceAsync(
                        new AddFileGroupDeviceParameters(
                            FileGroupId.Invalid,
                            fileGroupName,
                            file.Name,
                            file.FileName,
                            deviceId,
                            createPageCount))
                    .ConfigureAwait(false);
            }
        }
        #endregion
    }
}<|MERGE_RESOLUTION|>--- conflicted
+++ resolved
@@ -140,13 +140,8 @@
                         {
                             Name = request.Name,
                             FileName = Path.Combine(
-<<<<<<< HEAD
                                 GetService<StorageEngineConfiguration>().DefaultLogFilePath,
-                                $"{request.Name}{StorageConstants.LogFilenameSuffix}{StorageConstants.LogFileDeviceExtension}"),
-=======
-                                ResolveDeviceService<StorageEngineConfiguration>().DefaultLogFilePath,
                                 $"{request.Name}{StorageConstants.LogFilenameSuffix}{StorageConstants.MasterLogFileDeviceExtension}"),
->>>>>>> f78de555
                             Size = new FileSize(1, FileSize.FileSizeUnit.MegaBytes),
                             FileGrowth = new FileSize(1, FileSize.FileSizeUnit.MegaBytes)
                         });
