--- conflicted
+++ resolved
@@ -23,7 +23,7 @@
         }
         #endregion
 
-        #region Protected Methods
+        #region Public Methods
         /// <summary>
         /// Creates and opens the database
         /// </summary>
@@ -63,7 +63,9 @@
             // Issue open request now
             await OpenAsync(true).ConfigureAwait(false);
         }
+        #endregion
 
+        #region Protected Methods
         /// <summary>
         /// Called when closing the device.
         /// </summary>
@@ -76,7 +78,6 @@
             await base.OnCloseAsync().ConfigureAwait(false);
 
             // Now delete underlying files.
-<<<<<<< HEAD
             if (File.Exists(_tempDataPathname))
             {
                 File.Delete(_tempDataPathname);
@@ -86,10 +87,6 @@
                 File.Delete(_tempLogPathname);
             }
         }
-=======
-            //this[]
-        } 
         #endregion
->>>>>>> e5361c4f
     }
 }